--- conflicted
+++ resolved
@@ -77,11 +77,9 @@
 # tap
 .tap
 
-<<<<<<< HEAD
 # snapshots for test node:test
 .snapshots
-=======
+
 # Claude
 CLAUDE.md
-.claude/
->>>>>>> b587f80f
+.claude/