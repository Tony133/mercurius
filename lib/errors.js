'use strict'

const { formatError, GraphQLError } = require('graphql')
const createError = require('fastify-error')

class ErrorWithProps extends Error {
  constructor (message, extensions, statusCode) {
    super(message)
    this.extensions = extensions
    this.statusCode = statusCode || 500
  }
}

const FEDERATED_ERROR = Symbol('FEDERATED_ERROR')

// a specialized `Error` which extends the `Error` built-in
// to satisfy the `graphql` error handler
class FederatedError extends Error {
  constructor (errors) {
    super(FEDERATED_ERROR.toString())
    this.extensions = { errors }
  }
}

// converts an error to a `GraphQLError` compatible
// allows to copy the `path` & `locations` properties
// from the already serialized error
function toGraphQLError (err) {
  const gqlError = new GraphQLError(
    err.message,
    err.nodes,
    err.source,
    err.positions,
    err.path,
    err.originalError,
    err.extensions
  )

  gqlError.locations = err.locations
  gqlError.name = err.name

  return gqlError
}

function defaultErrorFormatter (err, ctx) {
  let errors = [{ message: err.message }]
  // There is always app if there is a context
  const log = ctx.reply ? ctx.reply.log : ctx.app.log

  let statusCode = err.data ? 200 : (err.statusCode || 500)
  if (err.errors) {
    errors = err.errors.map((error, idx) => {
      log.info({ err: error }, error.message)

      // parses, converts & combines errors if they are the result of a federated request
      if (error.message === FEDERATED_ERROR.toString() && error.extensions) {
        return error.extensions.errors.map(err => formatError(toGraphQLError(err)))
      }
      return error instanceof GraphQLError ? formatError(error) : { message: error.message }
      // as the result of the outer map could potentially contain arrays with federated errors
      // the result needs to be flattened
    }).reduce((acc, val) => acc.concat(val), [])
<<<<<<< HEAD
  } else {
    log.info({ err }, err.message)
=======

    // Override status code when there is no data or statusCode present
    if (!err.data && typeof err.statusCode === 'undefined' && err.errors.length > 0) {
      if (errors.length === 1) {
        // If single error defined, use status code if present
        if (typeof err.errors[0].originalError !== 'undefined' && typeof err.errors[0].originalError.statusCode === 'number') {
          statusCode = err.errors[0].originalError.statusCode
        // Otherwise, use 500
        } else {
          statusCode = 500
        }
      } else {
        // Otherwise, if multiple errors are defined, set status code to 400
        statusCode = 400
      }
    }
>>>>>>> d34e20da
  }

  return {
    statusCode,
    response: {
      data: err.data || null,
      errors
    }
  }
}

function addErrorsToExecutionResult (execution, errors) {
  if (errors) {
    let newErrors
    if (execution.errors) {
      newErrors = execution.errors.concat(errors)
    } else {
      newErrors = errors
    }
    execution.errors = newErrors
  }
  return execution
}

function addErrorsToContext (context, errors) {
  let newErrors
  if (context.errors !== null) {
    newErrors = context.errors.concat(errors)
  } else {
    newErrors = errors
  }

  context.errors = newErrors
}

const errors = {
  /**
   * General errors
   */
  MER_ERR_INVALID_OPTS: createError(
    'MER_ERR_INVALID_OPTS',
    'Invalid options: %s'
  ),
  MER_ERR_INVALID_METHOD: createError(
    'MER_ERR_INVALID_METHOD',
    'Invalid method: %s'
  ),
  MER_ERR_METHOD_NOT_ALLOWED: createError(
    'MER_ERR_METHOD_NOT_ALLOWED',
    'Method not allowed',
    405
  ),
  /**
   * General graphql errors
   */
  MER_ERR_GQL_INVALID_SCHEMA: createError(
    'MER_ERR_GQL_INVALID_SCHEMA',
    'Invalid schema: check out the .errors property on the Error'
  ),
  MER_ERR_GQL_VALIDATION: createError(
    'MER_ERR_GQL_VALIDATION',
    'Graphql validation error',
    400
  ),
  MER_ERR_GQL_QUERY_DEPTH: createError(
    'MER_ERR_GQL_QUERY_DEPTH',
    '`%s query depth (%s) exceeds the query depth limit of %s`'
  ),
  /**
   * Gateway errors
   */
  MER_ERR_GQL_GATEWAY: createError(
    'MER_ERR_GQL_GATEWAY',
    'Gateway issues: %s'
  ),
  MER_ERR_GQL_GATEWAY_INVALID_SCHEMA: createError(
    'MER_ERR_GQL_GATEWAY_INVALID_SCHEMA',
    'The _entities resolver tried to load an entity for type "%s", but no object type of that name was found in the schema'
  ),
  MER_ERR_GQL_GATEWAY_REFRESH: createError(
    'MER_ERR_GQL_GATEWAY_REFRESH',
    'Refresh schema issues'
  ),
  MER_ERR_GQL_GATEWAY_INIT: createError(
    'MER_ERR_GQL_GATEWAY_INIT',
    'Gateway schema init issues'
  ),
  MER_ERR_GQL_GATEWAY_MISSING_KEY_DIRECTIVE: createError(
    'MER_ERR_GQL_GATEWAY_MISSING_KEY_DIRECTIVE',
    'Missing @key directive in %s type'
  ),
  MER_ERR_GQL_GATEWAY_DUPLICATE_DIRECTIVE: createError(
    'MER_ERR_GQL_GATEWAY_DUPLICATE_DIRECTIVE',
    'Directive with a different definition but the same name "%s" already exists in the gateway schema'
  ),
  /**
   * Persisted query errors
   */
  MER_ERR_GQL_PERSISTED_QUERY_NOT_FOUND: createError(
    'MER_ERR_GQL_PERSISTED_QUERY_NOT_FOUND',
    '%s',
    400
  ),
  MER_ERR_GQL_PERSISTED_QUERY_NOT_SUPPORTED: createError(
    'MER_ERR_GQL_PERSISTED_QUERY_NOT_SUPPORTED',
    '%s',
    400
  ),
  /**
   * Subscription errors
   */
  MER_ERR_GQL_SUBSCRIPTION_CONNECTION_NOT_READY: createError(
    'MER_ERR_GQL_SUBSCRIPTION_CONNECTION_NOT_READY',
    'Connection is not ready'
  ),
  MER_ERR_GQL_SUBSCRIPTION_FORBIDDEN: createError(
    'MER_ERR_GQL_SUBSCRIPTION_FORBIDDEN',
    'Forbidden'
  ),
  MER_ERR_GQL_SUBSCRIPTION_UNKNOWN_EXTENSION: createError(
    'MER_ERR_GQL_SUBSCRIPTION_UNKNOWN_EXTENSION',
    'Unknown extension %s'
  ),
  MER_ERR_GQL_SUBSCRIPTION_MESSAGE_INVALID: createError(
    'MER_ERR_GQL_SUBSCRIPTION_MESSAGE_INVALID',
    'Invalid message received: %s'
  ),
  /**
   * Hooks errors
   */
  MER_ERR_HOOK_INVALID_TYPE: createError(
    'MER_ERR_HOOK_INVALID_TYPE',
    'The hook name must be a string',
    500,
    TypeError
  ),
  MER_ERR_HOOK_INVALID_HANDLER: createError(
    'MER_ERR_HOOK_INVALID_HANDLER',
    'The hook callback must be a function',
    500,
    TypeError
  ),
  MER_ERR_HOOK_UNSUPPORTED_HOOK: createError(
    'MER_ERR_HOOK_UNSUPPORTED_HOOK',
    '%s hook not supported!',
    500
  )
}

module.exports = errors
module.exports.ErrorWithProps = ErrorWithProps
module.exports.FederatedError = FederatedError
module.exports.defaultErrorFormatter = defaultErrorFormatter
module.exports.addErrorsToExecutionResult = addErrorsToExecutionResult
module.exports.addErrorsToContext = addErrorsToContext<|MERGE_RESOLUTION|>--- conflicted
+++ resolved
@@ -60,10 +60,6 @@
       // as the result of the outer map could potentially contain arrays with federated errors
       // the result needs to be flattened
     }).reduce((acc, val) => acc.concat(val), [])
-<<<<<<< HEAD
-  } else {
-    log.info({ err }, err.message)
-=======
 
     // Override status code when there is no data or statusCode present
     if (!err.data && typeof err.statusCode === 'undefined' && err.errors.length > 0) {
@@ -80,7 +76,8 @@
         statusCode = 400
       }
     }
->>>>>>> d34e20da
+  } else {
+    log.info({ err }, err.message)
   }
 
   return {
